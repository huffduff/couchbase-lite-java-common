--- conflicted
+++ resolved
@@ -39,16 +39,8 @@
 
 public class ReplicatorTest extends BaseReplicatorTest {
 
-<<<<<<< HEAD
-    // TODO: It seems the replication finishes before constructor returns.
-    //       This causes RefCounted throws exception.
-    //       Also this might be related with disk I/O error
     // https://github.com/couchbase/couchbase-lite-core/issues/383
-    // @Test
-=======
-    // https://github.com/couchbase/couchbase-lite-core/issues/383
-    @Test
->>>>>>> 46ca867d
+    @Test
     public void testEmptyPush() throws InterruptedException {
         ReplicatorConfiguration config = makeConfig(true, false, false);
         run(config, 0, null);
@@ -295,21 +287,6 @@
     }
 
     @Test
-<<<<<<< HEAD
-    public void testReplicatorStopWhenClosed() throws CouchbaseLiteException {
-        try {
-            ReplicatorConfiguration config = makeConfig(true, true, true);
-            Replicator repl = new Replicator(config);
-            repl.start();
-            while (repl.getStatus().getActivityLevel() != Replicator.ActivityLevel.IDLE) {
-                Log.w(TAG, String.format(Locale.ENGLISH,
-                        "Replicator status is still %s, waiting for idle...",
-                        repl.getStatus().getActivityLevel()));
-                try {
-                    Thread.sleep(500);
-                } catch (InterruptedException e) {
-                }
-=======
     public void testCloseDatabaseWithActiveReplicator() throws CouchbaseLiteException {
         ReplicatorConfiguration config = makeConfig(true, true, true);
         Replicator repl = new Replicator(config);
@@ -321,7 +298,6 @@
             try {
                 Thread.sleep(500);
             } catch (InterruptedException e) {
->>>>>>> 46ca867d
             }
         }
 
@@ -372,10 +348,6 @@
             }
             assertEquals(1, anotherDB.getCount());
 
-<<<<<<< HEAD
-            //ReplicatorConfiguration config = makeConfig(true, false, false);
-=======
->>>>>>> 46ca867d
             ReplicatorConfiguration config = new ReplicatorConfiguration(anotherDB, new DatabaseEndpoint(otherDB));
             config.setReplicatorType(ReplicatorConfiguration.ReplicatorType.PUSH);
             run(config, 0, null);
