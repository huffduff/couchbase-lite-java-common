//
// ConflictTest.java
//
// Copyright (c) 2017 Couchbase, Inc All rights reserved.
//
// Licensed under the Apache License, Version 2.0 (the "License");
// you may not use this file except in compliance with the License.
// You may obtain a copy of the License at
//
// http://www.apache.org/licenses/LICENSE-2.0
//
// Unless required by applicable law or agreed to in writing, software
// distributed under the License is distributed on an "AS IS" BASIS,
// WITHOUT WARRANTIES OR CONDITIONS OF ANY KIND, either express or implied.
// See the License for the specific language governing permissions and
// limitations under the License.
//
package com.couchbase.lite;

import com.couchbase.lite.internal.support.Log;
import com.couchbase.litecore.C4Document;
import com.couchbase.litecore.fleece.FLEncoder;

import org.junit.After;
import org.junit.Before;
import org.junit.Test;

import java.util.Arrays;
import java.util.HashMap;
import java.util.HashSet;
import java.util.Map;
import java.util.Set;

import static org.junit.Assert.assertEquals;
import static org.junit.Assert.assertNotNull;
import static org.junit.Assert.assertNull;
import static org.junit.Assert.fail;

public class ConflictTest extends BaseTest {

    static class TheirsWins implements ConflictResolver {
        @Override
        public Document resolve(Conflict conflict) {
            return conflict.getTheirs();
        }
    }

    static class MergeThenTheirsWins implements ConflictResolver {
        @Override
        public Document resolve(Conflict conflict) {
            MutableDocument resolved = new MutableDocument();
            Set<String> changed = new HashSet<>();

            if (conflict.getBase() != null) {
                for (String key : conflict.getBase()) {
                    resolved.setValue(key, conflict.getBase().getValue(key));
                }
            }

            if (conflict.getTheirs() != null) {
                for (String key : conflict.getTheirs()) {
                    resolved.setValue(key, conflict.getTheirs().getValue(key));
                    changed.add(key);
                }
            }

            if (conflict.getMine() != null) {
                for (String key : conflict.getMine()) {
                    if (!changed.contains(key))
                        resolved.setValue(key, conflict.getMine().getValue(key));
                }
            }

            return resolved;
        }
    }

    static class GiveUp implements ConflictResolver {
        @Override
        public Document resolve(Conflict conflict) {
            return null;
        }
    }

    static class DoNotResolve implements ConflictResolver {
        @Override
        public Document resolve(Conflict conflict) {
            fail("Resolver should not have been called!");
            return null;
        }
    }

    private MutableDocument setupConflict() throws CouchbaseLiteException {
        // Setup a default database conflict resolver
        MutableDocument mDoc = createMutableDocument("doc1");
        mDoc.setValue("type", "profile");
        mDoc.setValue("name", "Scott");
        Document doc = save(mDoc);

        // Force a conflict
        Map<String, Object> properties = doc.toMap();
        properties.put("name", "Scotty");
        save(properties, doc.getId());

        // Change document in memory, so save will trigger a conflict
        mDoc = doc.toMutable();
        mDoc.setValue("name", "Scott Pilgrim");

        return mDoc;
    }

    private void save(final Map<String, Object> props, final String docID)
            throws CouchbaseLiteException {
        // Save to database:
        db.inBatch(new Runnable() {
            @Override
            public void run() {
                try {
                    byte[] bytes;
                    C4Document trickey = db.getC4Database().get(docID, true);
                    FLEncoder enc = db.getC4Database().createFleeceEncoder();
                    try {
                        enc.writeValue(props);
                        bytes = enc.finish();
                    } finally {
                        enc.free();
                    }
                    C4Document newDoc = db.getC4Database().put(
                            bytes,
                            docID,
                            0,
                            false,
                            false,
                            (String[]) Arrays.asList(trickey.getRevID()).toArray(),
                            true,
                            0);
                    assertNotNull(newDoc);
                    newDoc.free();
                    trickey.free();
                } catch (Exception e) {
                    Log.e(TAG, "Error in Runnable.run()", e);
                    throw new RuntimeException(e);
                }
            }
        });
    }

    @Override
    protected void openDB() throws CouchbaseLiteException {
        openDB(new DoNotResolve());
    }

    protected void openDB(ConflictResolver resolver) throws CouchbaseLiteException {
        assertNull(db);

        DatabaseConfiguration config = new DatabaseConfiguration(this.context)
<<<<<<< HEAD
                .setDirectory(dir.getAbsolutePath())
=======
                .setDirectory(getDir().getAbsolutePath())
>>>>>>> 46ca867d
                .setConflictResolver(resolver);
        db = new Database(kDatabaseName, config);
        assertNotNull(db);
    }

    @Before
    public void setUp() throws Exception {
        super.setUp();
    }

    @After
    public void tearDown() throws Exception {
        super.tearDown();
    }

    @Test
    public void testConflict() throws CouchbaseLiteException {
        closeDB();
        openDB(new TheirsWins());

        MutableDocument mDoc1 = setupConflict();
        Document doc1 = save(mDoc1);
        assertNotNull(doc1);
        assertEquals("Scotty", doc1.getValue("name"));

        // Get a new document with its own conflict resolver
        closeDB();
        openDB(new MergeThenTheirsWins());

        MutableDocument doc2 = createMutableDocument("doc2");
        doc2.setValue("type", "profile");
        doc2.setValue("name", "Scott");
        Document savedDoc2 = save(doc2);
        assertNotNull(savedDoc2);

        // Force a conflict again
        Map<String, Object> properties = savedDoc2.toMap();
        properties.put("type", "bio");
        properties.put("gender", "male");
        save(properties, doc2.getId());

        // Save and make sure that the correct conflict resolver won
        doc2 = savedDoc2.toMutable();
        doc2.setValue("type", "biography");
        doc2.setValue("age", 31);

        savedDoc2 = save(doc2);
        assertNotNull(savedDoc2);

        assertEquals(31L, savedDoc2.getLong("age"));
        assertEquals("bio", savedDoc2.getString("type"));
        assertEquals("male", savedDoc2.getString("gender"));
        assertEquals("Scott", savedDoc2.getString("name"));
    }

    @Test
    public void testConflictResolverGivesUp() throws CouchbaseLiteException {
        closeDB();
        openDB(new GiveUp());

        MutableDocument doc = setupConflict();
        try {
            save(doc);
            fail();
        } catch (CouchbaseLiteException e) {
            assertEquals(CBLError.Domain.CBLErrorDomain, e.getDomain());
            assertEquals(CBLErrorConflict, e.getCode());
        }
    }

    @Test
    public void testConflictDeletion() throws CouchbaseLiteException {
        closeDB();
        openDB(new DefaultConflictResolver()); // set null to conflict resolver, should use default one

        MutableDocument mDoc = setupConflict();
        db.delete(mDoc);
        assertNull(db.getDocument(mDoc.getId()));
    }

    @Test
    public void testConflictMineIsDeeper() throws CouchbaseLiteException {
        closeDB();
        openDB(new DefaultConflictResolver());

        MutableDocument doc = setupConflict();
        save(doc);
        assertEquals("Scott Pilgrim", doc.getString("name"));
    }

    @Test
    public void testConflictTheirsIsDeeper() throws CouchbaseLiteException {
        closeDB();
        openDB(new DefaultConflictResolver());

        MutableDocument mDoc = setupConflict();

        // Add another revision to the conflict, so it'll have a higher generation:
        Map<String, Object> properties = mDoc.toMap();
        properties.put("name", "Scott of the Sahara");
        save(properties, mDoc.getId());

        Document doc = save(mDoc);
        assertEquals("Scott of the Sahara", doc.getString("name"));
    }

    @Test
    public void testNoBase() throws CouchbaseLiteException {
        closeDB();

        openDB(new ConflictResolver() {
            @Override
            public Document resolve(Conflict conflict) {
                assertEquals("Tiger", conflict.getMine().getString("name"));
                assertEquals("Daniel", conflict.getTheirs().getString("name"));
                assertNull(conflict.getBase());
                return conflict.getMine();
            }
        });

        MutableDocument doc1a = new MutableDocument("doc1");
        doc1a.setString("name", "Daniel");
        save(doc1a);

        MutableDocument doc1b = new MutableDocument("doc1");
        doc1b.setString("name", "Tiger");
        save(doc1b);

        assertEquals("Tiger", doc1b.getString("name"));
    }

    // REF: https://github.com/couchbase/couchbase-lite-android/issues/1293
    @Test
    public void testConflictWithoutCommonAncestor() throws CouchbaseLiteException {
        closeDB();

        // open db with special conflict resolver
        openDB(new ConflictResolver() {
            @Override
            public Document resolve(Conflict conflict) {
                assertNotNull(conflict);
                assertNull(conflict.getBase()); // make sure base is null
                return conflict.getBase();      // null -> cause 409
            }
        });

        String docID = "doc1";
        Map<String, Object> props = new HashMap<>();
        props.put("hello", "world");

        //STEP 1: Created a new document with id = "doc1"
        MutableDocument doc = new MutableDocument(docID, props);
        doc = db.save(doc).toMutable();

        //STEP 2: Added a revision to the document
        doc.setValue("university", 1);
        db.save(doc);

        // STEP3: Create Conflict as follows
        doc = new MutableDocument(docID, props);
        doc.setValue("university", 2);
        try {
            db.save(doc);
            fail();
        } catch (CouchbaseLiteException e) {
            // Currently returned error code is LiteCore error code.
            // This could change to HTTP error code.
            assertEquals(CBLError.Domain.CBLErrorDomain, e.getDomain());
            assertEquals(CBLErrorConflict, e.getCode());
        }
    }
}<|MERGE_RESOLUTION|>--- conflicted
+++ resolved
@@ -154,11 +154,7 @@
         assertNull(db);
 
         DatabaseConfiguration config = new DatabaseConfiguration(this.context)
-<<<<<<< HEAD
-                .setDirectory(dir.getAbsolutePath())
-=======
                 .setDirectory(getDir().getAbsolutePath())
->>>>>>> 46ca867d
                 .setConflictResolver(resolver);
         db = new Database(kDatabaseName, config);
         assertNotNull(db);
