//
// DatabaseEncryptionTest.java
//
// Copyright (c) 2017 Couchbase, Inc All rights reserved.
//
// Licensed under the Apache License, Version 2.0 (the "License");
// you may not use this file except in compliance with the License.
// You may obtain a copy of the License at
//
// http://www.apache.org/licenses/LICENSE-2.0
//
// Unless required by applicable law or agreed to in writing, software
// distributed under the License is distributed on an "AS IS" BASIS,
// WITHOUT WARRANTIES OR CONDITIONS OF ANY KIND, either express or implied.
// See the License for the specific language governing permissions and
// limitations under the License.
//
package com.couchbase.lite;

import com.couchbase.lite.internal.support.Log;
import com.couchbase.lite.utils.IOUtils;

import org.junit.After;
import org.junit.Before;
import org.junit.Test;

import java.io.File;
import java.io.IOException;
import java.util.Arrays;
import java.util.HashMap;
import java.util.Locale;
import java.util.Map;

import static org.junit.Assert.assertEquals;
import static org.junit.Assert.assertFalse;
import static org.junit.Assert.assertNotNull;
import static org.junit.Assert.assertTrue;
import static org.junit.Assert.fail;

public class DatabaseEncryptionTest extends BaseTest {
    private Database seekrit;

    //---------------------------------------------
    //  setUp/tearDown
    //---------------------------------------------

    @Before
    public void setUp() throws Exception {
        Log.i(TAG, "setUp");
        super.setUp();
    }

    @After
    public void tearDown() throws Exception {
        Log.i(TAG, "tearDown");

        if (seekrit != null) seekrit.close();

        // database exist, delete it
        if (Database.exists("seekrit", getDir())) {
            // sometimes, db is still in used, wait for a while. Maximum 3 sec
            for (int i = 0; i < 10; i++) {
                try {
                    Database.delete("seekrit", getDir());
                    break;
                } catch (CouchbaseLiteException ex) {
                    if (ex.getCode() == CBLErrorBusy) {
                        try {
                            Thread.sleep(300);
                        } catch (Exception e) {
                        }
                    } else {
                        throw ex;
                    }
                }
            }
        }

        super.tearDown();
    }

    Database openSeekrit(String password) throws CouchbaseLiteException {
        DatabaseConfiguration config = new DatabaseConfiguration(this.context);
        if (password != null)
            config.setEncryptionKey(new EncryptionKey(password));
<<<<<<< HEAD
        config.setDirectory(this.dir.getAbsolutePath());
=======
        config.setDirectory(this.getDir().getAbsolutePath());
>>>>>>> 46ca867d
        return new Database("seekrit", config);
    }

    @Test
    public void testUnEncryptedDatabase() throws CouchbaseLiteException {
        if (!config.eeFeaturesTestsEnabled())
            return;

        // Create unencrypted database:
        seekrit = openSeekrit(null);
        assertNotNull(seekrit);

        Map<String, Object> map = new HashMap<>();
        map.put("answer", 42);
        MutableDocument doc = createMutableDocument(null, map);
        seekrit.save(doc);
        seekrit.close();
        seekrit = null;

        // Try to reopen with password (fails):
        try {
            openSeekrit("wrong");
            fail();
        } catch (CouchbaseLiteException e) {
            assertEquals(CBLErrorDomain, e.getDomain());
            assertEquals(CBLErrorUnreadableDatabase, e.getCode());
        }

        // Reopen with no password:
        seekrit = openSeekrit(null);
        assertNotNull(seekrit);
        assertEquals(1, seekrit.getCount());
    }

    @Test
    public void testEncryptedDatabase() throws CouchbaseLiteException {
        if (!config.eeFeaturesTestsEnabled())
            return;

        // Create encrypted database:
        seekrit = openSeekrit("letmein");
        assertNotNull(seekrit);

        Map<String, Object> map = new HashMap<>();
        map.put("answer", 42);
        MutableDocument doc = createMutableDocument(null, map);
        seekrit.save(doc);
        seekrit.close();
        seekrit = null;

        // Reopen without password (fails):
        try {
            openSeekrit(null);
            fail();
        } catch (CouchbaseLiteException e) {
            assertEquals(CBLErrorDomain, e.getDomain());
            assertEquals(CBLErrorUnreadableDatabase, e.getCode());
        }

        // Reopen with wrong password (fails):
        try {
            openSeekrit("wrong");
            fail();
        } catch (CouchbaseLiteException e) {
            assertEquals(CBLErrorDomain, e.getDomain());
            assertEquals(CBLErrorUnreadableDatabase, e.getCode());
        }

        // Reopen with correct password:
        seekrit = openSeekrit("letmein");
        assertNotNull(seekrit);
        assertEquals(1, seekrit.getCount());
    }

    @Test
    public void testDeleteEncryptedDatabase() throws CouchbaseLiteException {
        if (!config.eeFeaturesTestsEnabled())
            return;

        // Create encrypted database:
        seekrit = openSeekrit("letmein");
        assertNotNull(seekrit);

        // Delete database:
        seekrit.delete();

        // Re-create database:
        seekrit = openSeekrit(null);
        assertNotNull(seekrit);
        assertEquals(0, seekrit.getCount());
        seekrit.close();
        seekrit = null;

        // Make sure it doesn't need a password now:
        seekrit = openSeekrit(null);
        assertNotNull(seekrit);
        assertEquals(0, seekrit.getCount());
        seekrit.close();
        seekrit = null;

        // Make sure old password doesn't work:
        try {
            seekrit = openSeekrit("letmein");
            fail();
        } catch (CouchbaseLiteException e) {
            assertEquals(CBLErrorDomain, e.getDomain());
            assertEquals(CBLErrorUnreadableDatabase, e.getCode());
        }
    }

    @Test
    public void testCompactEncryptedDatabase() throws CouchbaseLiteException {
        if (!config.eeFeaturesTestsEnabled())
            return;

        // Create encrypted database:
        seekrit = openSeekrit("letmein");
        assertNotNull(seekrit);

        // Create a doc and then update it:
        Map<String, Object> map = new HashMap<>();
        map.put("answer", 42);
        MutableDocument doc = createMutableDocument(null, map);
        Document savedDoc = seekrit.save(doc);
        doc = savedDoc.toMutable();
        doc.setValue("answer", 84);
        savedDoc = seekrit.save(doc);

        // Compact:
        seekrit.compact();

        // Update the document again:
        doc = savedDoc.toMutable();
        doc.setValue("answer", 85);
        savedDoc = seekrit.save(doc);

        // Close and re-open:
        seekrit.close();
        seekrit = openSeekrit("letmein");
        assertNotNull(seekrit);
        assertEquals(1, seekrit.getCount());
    }

    @Test
    public void testEncryptedBlobs() throws CouchbaseLiteException, IOException {
        if (!config.eeFeaturesTestsEnabled())
            return;

        testEncryptedBlobs("letmein");
    }

    void testEncryptedBlobs(String password) throws CouchbaseLiteException, IOException {
        if (!config.eeFeaturesTestsEnabled())
            return;

        // Create database with the password:
        seekrit = openSeekrit(password);
        assertNotNull(seekrit);

        // Save a doc with a blob:
        byte[] body = "This is a blob!".getBytes();
        MutableDocument mDoc = createMutableDocument("att");
        Blob blob = new Blob("text/plain", body);
        mDoc.setBlob("blob", blob);
        Document doc = seekrit.save(mDoc);

        // Read content from the raw blob file:
        blob = doc.getBlob("blob");
        assertNotNull(blob.digest());
        assertTrue(Arrays.equals(body, blob.getContent()));

        String filename = blob.digest().substring(5);
        filename = filename.replaceAll("/", "_");
        String path = String.format(Locale.ENGLISH, "%s/Attachments/%s.blob", seekrit.getPath(), filename);
        File file = new File(path);
        assertTrue(file.exists());
        byte[] raw = IOUtils.toByteArray(file);
        assertNotNull(raw);
        if (password != null)
            assertFalse(Arrays.equals(raw, body));
        else
            assertTrue(Arrays.equals(raw, body));
    }

    @Test
    public void testMultipleDatabases() throws CouchbaseLiteException {
        if (!config.eeFeaturesTestsEnabled())
            return;

        // Create encryped database:
        seekrit = openSeekrit("seekrit");

        // Get another instance of the database:
        Database seekrit2 = openSeekrit("seekrit");
        assertNotNull(seekrit2);
        seekrit2.close();

        // Try rekey:
        EncryptionKey newKey = new EncryptionKey("foobar");
        seekrit.setEncryptionKey(newKey);
    }

    @Test
    public void testAddKey() throws CouchbaseLiteException, IOException {
        if (!config.eeFeaturesTestsEnabled())
            return;

        rekeyUsingOldPassword(null, "letmein");
    }

    @Test
    public void testReKey() throws CouchbaseLiteException, IOException {
        if (!config.eeFeaturesTestsEnabled())
            return;

        rekeyUsingOldPassword("letmein", "letmeout");
    }

    @Test
    public void testRemoveKey() throws CouchbaseLiteException, IOException {
        if (!config.eeFeaturesTestsEnabled())
            return;

        rekeyUsingOldPassword("letmein", null);
    }

    void rekeyUsingOldPassword(String oldPass, String newPass) throws CouchbaseLiteException, IOException {
        // First run the encryped blobs test to populate the database:
        testEncryptedBlobs(oldPass);

        // Create some documents:
        seekrit.inBatch(new Runnable() {
            @Override
            public void run() {
                for (int i = 0; i < 100; i++) {
                    Map<String, Object> map = new HashMap<>();
                    map.put("seq", i);
                    MutableDocument doc = createMutableDocument(null, map);
                    try {
                        seekrit.save(doc);
                    } catch (CouchbaseLiteException e) {
                        fail();
                    }
                }
            }
        });

        // Rekey:
        EncryptionKey newKey = new EncryptionKey(newPass);
        seekrit.setEncryptionKey(newKey);

        // Close & reopen seekrit:
        seekrit.close();
        seekrit = null;

        // Reopen the database with the new key:
        Database seekrit2 = openSeekrit(newPass);
        assertNotNull(seekrit2);
        seekrit = seekrit2;

        // Check the document and its attachment:
        Document doc = seekrit.getDocument("att");
        Blob blob = doc.getBlob("blob");
        assertNotNull(blob.getContent());
        String content = new String(blob.getContent());
        assertEquals("This is a blob!", content);

        // Query documents:
        Expression SEQ = Expression.property("seq");
        Query query = QueryBuilder
                .select(SelectResult.expression(SEQ))
                .from(DataSource.database(seekrit))
                .where(SEQ.notNullOrMissing())
                .orderBy(Ordering.expression(SEQ));
        ResultSet rs = query.execute();
        assertNotNull(rs);
        int i = 0;
        for (Result r : rs) {
            assertEquals(i, r.getInt(0));
            i++;
        }
    }
}<|MERGE_RESOLUTION|>--- conflicted
+++ resolved
@@ -83,11 +83,7 @@
         DatabaseConfiguration config = new DatabaseConfiguration(this.context);
         if (password != null)
             config.setEncryptionKey(new EncryptionKey(password));
-<<<<<<< HEAD
-        config.setDirectory(this.dir.getAbsolutePath());
-=======
         config.setDirectory(this.getDir().getAbsolutePath());
->>>>>>> 46ca867d
         return new Database("seekrit", config);
     }
 
